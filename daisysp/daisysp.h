//	DaisySP is a DSP Library targeted at the Electrosmith Daisy Product Line.
//  Author: Stephen Hensley, 2019
//
//	However, this is decoupled from the hardware in such a way that it
//		should be useful outside of the ARM context with different build configurations.
//
//	A few general notes about the contents of the library:
// 		- all types will end with '_t'
//		- all memory usage is static.
//		- in cases of potentially large memory usage, the user will supply a buffer and a size.
// 		- all blocks will have an _init() function, and a _process() function.
//		- all blocks, unless otherwise noted, will process a single sample at a time.
//		- all processing will be done with 'float' type unless otherwise noted.
//		- a common dsysp_data_t type will be used for many init() functions to reduce user code complexity
//
#ifndef DSYSP_H
#define DSYSP_H
#ifdef __cplusplus
extern "C" {
#endif

typedef struct {
	float samplerate;
	float channels;
}dsysp_data_t;

#define DSY_MIN(in, mn) (in < mn ? in : mn)
#define DSY_MAX(in, mx) (in > mx ? in : mx)
#define DSY_CLAMP(in, mn, mx) (DSY_MIN(DSY_MAX(in, mn), mx))

// Listed in Alphabetical Order
// Each of the below has/should have an example project.
#include "adenv.h"
#include "dcblock.h"
#include "decimator.h"
#include "delay_line.h"
#include "line.h"
#include "nlfilt.h"
#include "metro.h"
#include "noise.h"
#include "oscillator.h"
#include "phasor.h"
#include "port.h"
#include "reverbsc.h"
#include "svf.h"
<<<<<<< HEAD
#include "dcblock.h"
=======


>>>>>>> e3f333bb
#ifdef __cplusplus
}
#endif
#endif
<|MERGE_RESOLUTION|>--- conflicted
+++ resolved
@@ -43,13 +43,8 @@
 #include "port.h"
 #include "reverbsc.h"
 #include "svf.h"
-<<<<<<< HEAD
-#include "dcblock.h"
-=======
-
-
->>>>>>> e3f333bb
+  
 #ifdef __cplusplus
 }
 #endif
-#endif
+#endif