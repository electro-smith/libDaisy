<<<<<<< HEAD
//	DaisySP is a DSP Library targeted at the Electrosmith Daisy Product Line.
//  Author: Stephen Hensley, 2019
//
//	However, this is decoupled from the hardware in such a way that it
//		should be useful outside of the ARM context with different build configurations.
//
//	A few general notes about the contents of the library:
// 		- all types will end with '_t'
//		- all memory usage is static.
//		- in cases of potentially large memory usage, the user will supply a buffer and a size.
// 		- all blocks will have an _init() function, and a _process() function.
//		- all blocks, unless otherwise noted, will process a single sample at a time.
//		- all processing will be done with 'float' type unless otherwise noted.
//		- a common dsysp_data_t type will be used for many init() functions to reduce user code complexity
//
#pragma once
#ifndef DSYSP_H
#define DSYSP_H
#ifdef __cplusplus
extern "C" {
#endif

#ifndef FORCE_INLINE
#if defined(_MSC_VER)
#define FORCE_INLINE __forceinline
#elif defined(__clang__)
#define FORCE_INLINE inline __attribute__((always_inline))
#pragma clang diagnostic ignored "-Wduplicate-decl-specifier"
#elif defined(__GNUC__)
#define FORCE_INLINE inline __attribute__((always_inline))
#else
#error unknown compiler
#endif
#endif

typedef struct
{
	float samplerate;
	float channels;
}dsysp_data_t;

FORCE_INLINE float dsysp_clip(float in, float min, float max)
{
	if (in < min)
		return min;
	else if (in > max)
		return max;
	else
		return in;
}

// Listed in Alphabetical Order
// Each of the below has/should have an example project.
#include "adenv.h"
#include "crossfade.h"
#include "decimator.h"
#include "delay_line.h"
#include "line.h"
#include "nlfilt.h"
#include "metro.h"
#include "noise.h"
#include "oscillator.h"
#include "phasor.h"
#include "reverbsc.h"
#include "svf.h"
#include "dcblock.h"


#ifdef __cplusplus
}
#endif
#endif // DSYSP_H
=======
//	DaisySP is a DSP Library targeted at the Electrosmith Daisy Product Line.
//  Author: Stephen Hensley, 2019
//
//	However, this is decoupled from the hardware in such a way that it
//		should be useful outside of the ARM context with different build configurations.
//
//	A few general notes about the contents of the library:
// 		- all types will end with '_t'
//		- all memory usage is static.
//		- in cases of potentially large memory usage, the user will supply a buffer and a size.
// 		- all blocks will have an _init() function, and a _process() function.
//		- all blocks, unless otherwise noted, will process a single sample at a time.
//		- all processing will be done with 'float' type unless otherwise noted.
//		- a common dsysp_data_t type will be used for many init() functions to reduce user code complexity
//
#ifndef DSYSP_H
#define DSYSP_H
#ifdef __cplusplus
extern "C" {
#endif

typedef struct {
	float samplerate;
	float channels;
}dsysp_data_t;

#define DSY_MIN(in, mn) (in < mn ? in : mn)
#define DSY_MAX(in, mx) (in > mx ? in : mx)
#define DSY_CLAMP(in, mn, mx) (DSY_MIN(DSY_MAX(in, mn), mx))

// Listed in Alphabetical Order
// Each of the below has/should have an example project.
#include "adenv.h"
#include "dcblock.h"
#include "decimator.h"
#include "delay_line.h"
#include "line.h"
#include "nlfilt.h"
#include "metro.h"
#include "noise.h"
#include "oscillator.h"
#include "phasor.h"
#include "port.h"
#include "reverbsc.h"
#include "svf.h"
  
#ifdef __cplusplus
}
#endif
#endif
>>>>>>> da68e13b
<|MERGE_RESOLUTION|>--- conflicted
+++ resolved
@@ -1,77 +1,3 @@
-<<<<<<< HEAD
-//	DaisySP is a DSP Library targeted at the Electrosmith Daisy Product Line.
-//  Author: Stephen Hensley, 2019
-//
-//	However, this is decoupled from the hardware in such a way that it
-//		should be useful outside of the ARM context with different build configurations.
-//
-//	A few general notes about the contents of the library:
-// 		- all types will end with '_t'
-//		- all memory usage is static.
-//		- in cases of potentially large memory usage, the user will supply a buffer and a size.
-// 		- all blocks will have an _init() function, and a _process() function.
-//		- all blocks, unless otherwise noted, will process a single sample at a time.
-//		- all processing will be done with 'float' type unless otherwise noted.
-//		- a common dsysp_data_t type will be used for many init() functions to reduce user code complexity
-//
-#pragma once
-#ifndef DSYSP_H
-#define DSYSP_H
-#ifdef __cplusplus
-extern "C" {
-#endif
-
-#ifndef FORCE_INLINE
-#if defined(_MSC_VER)
-#define FORCE_INLINE __forceinline
-#elif defined(__clang__)
-#define FORCE_INLINE inline __attribute__((always_inline))
-#pragma clang diagnostic ignored "-Wduplicate-decl-specifier"
-#elif defined(__GNUC__)
-#define FORCE_INLINE inline __attribute__((always_inline))
-#else
-#error unknown compiler
-#endif
-#endif
-
-typedef struct
-{
-	float samplerate;
-	float channels;
-}dsysp_data_t;
-
-FORCE_INLINE float dsysp_clip(float in, float min, float max)
-{
-	if (in < min)
-		return min;
-	else if (in > max)
-		return max;
-	else
-		return in;
-}
-
-// Listed in Alphabetical Order
-// Each of the below has/should have an example project.
-#include "adenv.h"
-#include "crossfade.h"
-#include "decimator.h"
-#include "delay_line.h"
-#include "line.h"
-#include "nlfilt.h"
-#include "metro.h"
-#include "noise.h"
-#include "oscillator.h"
-#include "phasor.h"
-#include "reverbsc.h"
-#include "svf.h"
-#include "dcblock.h"
-
-
-#ifdef __cplusplus
-}
-#endif
-#endif // DSYSP_H
-=======
 //	DaisySP is a DSP Library targeted at the Electrosmith Daisy Product Line.
 //  Author: Stephen Hensley, 2019
 //
@@ -105,6 +31,7 @@
 // Listed in Alphabetical Order
 // Each of the below has/should have an example project.
 #include "adenv.h"
+#include "crossfade.h"
 #include "dcblock.h"
 #include "decimator.h"
 #include "delay_line.h"
@@ -121,5 +48,4 @@
 #ifdef __cplusplus
 }
 #endif
-#endif
->>>>>>> da68e13b
+#endif