--- conflicted
+++ resolved
@@ -2,7 +2,22 @@
 
 ## Unreleased
 
-<<<<<<< HEAD
+### Features
+
+* bootloader: added `System::BootloaderMode::DAISY` and `System::BootloaderMode::DAISY_SKIP_TIMEOUT` options to `System::ResetToBootloader` method for better firmware updating flexibility
+
+### Bug fixes
+
+* bootloader: pins `D28` and `D30` are no longer stuck when using the Daisy bootloader
+
+### Migrating
+
+#### Bootloader
+
+* This version of libDaisy and greater will be compatible with any version of the Daisy bootloader, meaning you won't have to update the bootloader on your product if you want the latest changes to libDaisy.
+* However, for newer versions of the bootloader, you must use a compatible version of libDaisy.
+  * Daisy bootloader v5.0 and up will only be compatible with libDaisy v5.3 and up.
+
 ### Bug Fixes
 
 * patchsm: Corrected gate out pin assignment confusion added by (#417) as noted by [apbianco](https://forum.electro-smith.com/u/apbianco) and [tele_player](https://forum.electro-smith.com/u/tele_player)
@@ -19,23 +34,7 @@
 * driver: Fixed error reading multiple registers at once from the MPC23x17 GPIO expanders (#550)
 * seed: Fixed out of range pin definitions for extra GPIO on the Daisy Seed2 DFM (#544)
 * patchsm: Fixed issue where updating the audio callback params didn't update control samplerate (#543)
-=======
-### Features
-
-* bootloader: added `System::BootloaderMode::DAISY` and `System::BootloaderMode::DAISY_SKIP_TIMEOUT` options to `System::ResetToBootloader` method for better firmware updating flexibility
-
-### Bug fixes
-
-* bootloader: pins `D29` and `D30` are no longer stuck when using the Daisy bootloader
-
-### Migrating
-
-#### Bootloader
-
-* This version of libDaisy and greater will be compatible with any version of the Daisy bootloader, meaning you won't have to update the bootloader on your product if you want the latest changes to libDaisy.
-* However, for newer versions of the bootloader, you must use a compatible version of libDaisy.
-  * Daisy bootloader v6.0 and up will only be compatible with libDaisy v5.3 and up.
->>>>>>> dc477732
+
 
 ## v5.2.0
 
