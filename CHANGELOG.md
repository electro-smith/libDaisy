# libDaisy Changelog

## Unreleased

### Breaking Changes

* qspi: updated from C to C++, and fixed up the API to be cleaner, and simpler to use

### Features

* adc: added initialization mappings for pins ADC1_INP12 (PC2) and ADC1_INP13 (PC3) (Not accessible on Daisy Seed)
* board: added support files for upcoming Daisy Patch SM hardware
* rng: added new Random module that provides access to the hardware True Random Number Generator
* spi: added DMA Transactions (same type of queue system as I2C) to the SPI Handle class.
<<<<<<< HEAD
* seed: added support for Daisy Seed 1.1 (aka Daisy Seed rev5) hardware. Pin-compatible, with same form factor. WM8731 Codec instead of AK4556.
=======
* util: added new PersistentStorage class for storing/recalling data between power cycles
* util: added new VoctCalibration helper class for calibrating ADC inputs
>>>>>>> 956ab87c

### Bug fixes

* adc: fixed bug with ADC where designs with more than 8 channels AND a mux would halt the ADC.

### Other

### Migrating

#### QSPI
~~~c++
DaisySeed hw;
// ...

// Old
hw.qspi_handle.mode = DSY_QSPI_MODE_INDIRECT_POLLING;
dsy_qspi_init(&hw.qspi_handle);
dsy_qspi_erase(address, address + sector_size);
dsy_qspi_write(address, size, (uint8_t*)&some_data);

// New -- qspi mode is automatically handled
hw.qspi.Erase(address, address + sector_size);
hw.qspi.Write(address, size, (uint8_t*)&some_data);
~~~

## v1.0.0

### Breaking Changes

* move MidiEvent and related data to `daisy` namespace.

### Features

* string: allow more integer types in `FixedCapStr::AppendInt()`
* fifo/stack: Add new methods for searching elements
* fifo/stack: Reduce binary size
* RgbLed: Added individual setters for each color

### Bug fixes

* midi: SysEx messages that overflow stop reading data until rx sysexstop. Previously overflowed sysex would cause junk messages.
* midi: NoteOns of velocity 0 cause NoteOffs.
* usb-serial: fix RX callback function being overwritten

### Other

* test: add unit testing for midi parser.  
* tests: add tests for `FIFO`
* docs: Update TODO comment in `uart.h` to reflect most recent uart update.
* ci: add filters to the workflows
* ci: add workflow that builds libDaisy with CMake
* build: small fixes in CMakeLists.txt
* build: report detailed memory usage when linking

### Migrating

With `using namespace daisy` (as typical in example programs) no changes necessary. Otherwise:

```c++
// Old
MidiEvent event;

// New
daisy::MidiEvent event;
```

## v0.1.0

Initial Release<|MERGE_RESOLUTION|>--- conflicted
+++ resolved
@@ -12,12 +12,9 @@
 * board: added support files for upcoming Daisy Patch SM hardware
 * rng: added new Random module that provides access to the hardware True Random Number Generator
 * spi: added DMA Transactions (same type of queue system as I2C) to the SPI Handle class.
-<<<<<<< HEAD
-* seed: added support for Daisy Seed 1.1 (aka Daisy Seed rev5) hardware. Pin-compatible, with same form factor. WM8731 Codec instead of AK4556.
-=======
 * util: added new PersistentStorage class for storing/recalling data between power cycles
 * util: added new VoctCalibration helper class for calibrating ADC inputs
->>>>>>> 956ab87c
+* seed: added support for Daisy Seed 1.1 (aka Daisy Seed rev5) hardware. Pin-compatible, with same form factor. WM8731 Codec instead of AK4556.
 
 ### Bug fixes
 
