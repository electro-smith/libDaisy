--- conflicted
+++ resolved
@@ -7,6 +7,7 @@
 * driver: added support for the 0 .. 2.5V ADC range to MAX11300 getter functions `const`, splitting the `enum VoltageRange` into two enums for the ADC and DAC configurations.
 
 ### Features
+* driver: added support for the MCP23x17 I/O Expander with I2C transport implementation
 
 ### Bug Fixes
 
@@ -48,9 +49,6 @@
   * once the bootloader is on the device, apps compiled with the above changes can be flashed to the bootloader using `make program-app`
   * this process is subject to change, and will be improved and documented in the coming weeks.
 * driver: added support for the MAX11300 ADC/DAC/GPI/GPO device
-<<<<<<< HEAD
-* driver: added support for the MCP23x17 I/O Expander with I2C transport implementation
-=======
 * usb_midi: added `MidiUsbTransport` class for easy usb midi functionality via `MidiUsbHandler`
 * ui: addition of `CanvasDescriptor::screenSaverTimeout` setting turns off display after as many milliseconds. Useful for preventing screen burn-in on sensitive displays like OLEDs.
 * usb_host: basic support for Mass Storage USB host class has been added.
@@ -64,7 +62,6 @@
   * Digital pins D0-D30 have been added, these return the equivalent pin as `DaisySeed::GetPin(int pinno)`
   * Analog pins A0-A11 map to the ADC accessible pins labeled as "ADCn" in the pinout diagram.
   * The `Ax` analog pin constants can be used when using digital functions, and vice-versa.
->>>>>>> 2a4bc1a0
 
 ### Bug fixes
 
