--- conflicted
+++ resolved
@@ -2,14 +2,13 @@
 
 ## Unreleased
 
-<<<<<<< HEAD
-### Features
-
-* bootloader: added `System::BootloaderMode::DAISY` and `System::BootloaderMode::DAISY_SKIP_TIMEOUT` options to `System::ResetToBootloader` method for better firmware updating flexibility
-
-### Bug fixes
-
-* bootloader: pins `D29` and `D30` are no longer stuck when using the Daisy bootloader
+### Features
+
+* bootloader: added `System::BootloaderMode::DAISY`, `System::BootloaderMode::DAISY_SKIP_TIMEOUT`, and `System::BootloaderMode::DAISY_INFINITE_TIMEOUT` options to `System::ResetToBootloader` method for better firmware updating flexibility.
+
+### Bug fixes
+
+* bootloader: pins `D0`, `D29` and `D30` are no longer stuck when using the Daisy bootloader
 
 ### Migrating
 
@@ -18,7 +17,7 @@
 * This version of libDaisy and greater will be compatible with any version of the Daisy bootloader, meaning you won't have to update the bootloader on your product if you want the latest changes to libDaisy.
 * However, for newer versions of the bootloader, you must use a compatible version of libDaisy.
   * Daisy bootloader v6.0 and up will only be compatible with libDaisy v5.3 and up.
-=======
+
 ## v5.4.0
 
 ### Features
@@ -55,7 +54,6 @@
 * driver: Fixed error reading multiple registers at once from the MPC23x17 GPIO expanders (#550)
 * seed: Fixed out of range pin definitions for extra GPIO on the Daisy Seed2 DFM (#544)
 * patchsm: Fixed issue where updating the audio callback params didn't update control samplerate (#543)
->>>>>>> 4bb0f8a1
 
 ## v5.2.0
 
