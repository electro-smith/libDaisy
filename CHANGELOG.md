--- conflicted
+++ resolved
@@ -2,16 +2,13 @@
 
 ## Unreleased
 
-<<<<<<< HEAD
-Add unit testing for midi parser.  
-Fix midi parser bugs.
- - Sysex messages that overflow stop reading data until rx sysexstop. Previously overflowed sysex would cause junk messages.
- - NoteOns of velocity 0 cause NoteOffs.
-=======
+* Add unit testing for midi parser.  
+* Fix midi parser bugs.
+ * Sysex messages that overflow stop reading data until rx sysexstop. Previously overflowed sysex would cause junk messages.
+ * NoteOns of velocity 0 cause NoteOffs.
 * Update TODO comment in uart.h to reflect most recent uart update.
 * Add MidiEvent and related data to daisy namespace.
 
->>>>>>> c8d2bea2
 ## v0.1.0
 
 Initial Release
