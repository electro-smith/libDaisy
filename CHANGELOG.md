--- conflicted
+++ resolved
@@ -6,11 +6,8 @@
 
 ### Features
 
-<<<<<<< HEAD
 * msd: added the ability to read/write USB drives
-=======
 * bootloader: the bootloader can now be flashed directly from libDaisy using `make program-boot`
->>>>>>> aebbb6a1
 
 ### Bug fixes
 
