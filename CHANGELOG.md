--- conflicted
+++ resolved
@@ -7,13 +7,10 @@
 * move MidiEvent and related data to `daisy` namespace.
 
 ### Features
-
-<<<<<<< HEAD
+ 
 * string: allow more integer types in `FixedCapStr::AppendInt()`
-=======
 * fifo/stack: Add new methods for searching elements
 * fifo/stack: Reduce binary size
->>>>>>> 85f4562e
 
 ### Bug fixes
 
