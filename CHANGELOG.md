# libDaisy Changelog

## Unreleased

### Breaking Changes

* qspi: updated from C to C++.

### Features

* adc: added initialization mappings for pins ADC1_INP12 (PC2) and ADC1_INP13 (PC3) (Not accessible on Daisy Seed)
<<<<<<< HEAD
* sdram: device and peripheral initialization is now handled in the stm32 startup
* bootloader: BOOT_VOLATILE macro added for reconfiguring libDaisy to run from the Daisy bootloader
* bootloader: added a number of deinitialization methods to core classes
=======
* board: added support files for upcoming Daisy Patch SM hardware
* rng: added new RandomNumberGenerator module that provides access to the hardware True Random Number Generator
>>>>>>> e7a24fc9

### Bug fixes

* adc: fixed bug with ADC where designs with more than 8 channels AND a mux would halt the ADC.

### Other

### Migrating

* QSPI
~~~c++
DaisySeed hw;
// ...

// Old
hw.qspi_handle.mode = DSY_QSPI_MODE_INDIRECT_POLLING;
dsy_qspi_init(&hw.qspi_handle);
dsy_qspi_erase(address, address + sector_size);

// New -- qspi mode is automatically handled
hw.qspi.Erase(address, address + sector_size);
~~~

## v1.0.0

### Breaking Changes

* move MidiEvent and related data to `daisy` namespace.

### Features

* string: allow more integer types in `FixedCapStr::AppendInt()`
* fifo/stack: Add new methods for searching elements
* fifo/stack: Reduce binary size
* RgbLed: Added individual setters for each color

### Bug fixes

* midi: SysEx messages that overflow stop reading data until rx sysexstop. Previously overflowed sysex would cause junk messages.
* midi: NoteOns of velocity 0 cause NoteOffs.
* usb-serial: fix RX callback function being overwritten

### Other

* test: add unit testing for midi parser.  
* tests: add tests for `FIFO`
* docs: Update TODO comment in `uart.h` to reflect most recent uart update.
* ci: add filters to the workflows
* ci: add workflow that builds libDaisy with CMake
* build: small fixes in CMakeLists.txt
* build: report detailed memory usage when linking

### Migrating

With `using namespace daisy` (as typical in example programs) no changes necessary. Otherwise:

```c++
// Old
MidiEvent event;

// New
daisy::MidiEvent event;
```

## v0.1.0

Initial Release<|MERGE_RESOLUTION|>--- conflicted
+++ resolved
@@ -9,14 +9,10 @@
 ### Features
 
 * adc: added initialization mappings for pins ADC1_INP12 (PC2) and ADC1_INP13 (PC3) (Not accessible on Daisy Seed)
-<<<<<<< HEAD
-* sdram: device and peripheral initialization is now handled in the stm32 startup
 * bootloader: BOOT_VOLATILE macro added for reconfiguring libDaisy to run from the Daisy bootloader
 * bootloader: added a number of deinitialization methods to core classes
-=======
 * board: added support files for upcoming Daisy Patch SM hardware
 * rng: added new RandomNumberGenerator module that provides access to the hardware True Random Number Generator
->>>>>>> e7a24fc9
 
 ### Bug fixes
 
