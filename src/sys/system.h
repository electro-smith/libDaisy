--- conflicted
+++ resolved
@@ -173,7 +173,6 @@
      */
     const Config& GetConfig() const { return cfg_; }
 
-<<<<<<< HEAD
     /** Returns an enum representing the current (primary) memory space used 
      *  for executing the program.
      *  \param program_start Optionally indicate a specific address to be checked. 
@@ -191,12 +190,6 @@
     static constexpr uint32_t internal_end   = internal_start + 0x20000U;
 
     static constexpr uint32_t expected_stack = 0x20020000U;
-=======
-    /** Returns an enum representing the current (primary) memory space used
-     *  for executing the program.
-     */
-    static ProgramMemory GetProgramMemory();
->>>>>>> e7a24fc9
 
   private:
     void   ConfigureClocks();
