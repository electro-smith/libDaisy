--- conflicted
+++ resolved
@@ -73,15 +73,11 @@
 
     QSPI_HandleTypeDef* GetHalHandle();
 
-<<<<<<< HEAD
     size_t GetNumPins()
     {
         // Uses fewer pins on first pass of initialization
         return init_state_ == InitState::Uninitialized ? 4 : pin_count_;
     }
-=======
-    constexpr size_t GetNumPins() { return pin_count_; }
->>>>>>> f7c63aee
 
     Status GetStatus() { return status_; }
 
@@ -130,25 +126,16 @@
     static constexpr size_t pin_count_
         = sizeof(QSPIHandle::Config::pin_config) / sizeof(Pin);
     // Data structure for easy hal initialization
-<<<<<<< HEAD
-    dsy_gpio_pin* pin_config_arr_quad[pin_count_] = {&config_.pin_config.io0,
-                                                     &config_.pin_config.io1,
-                                                     &config_.pin_config.io2,
-                                                     &config_.pin_config.io3,
-                                                     &config_.pin_config.clk,
-                                                     &config_.pin_config.ncs};
-    dsy_gpio_pin* pin_config_arr_sd[4]            = {&config_.pin_config.io0,
-                                                     &config_.pin_config.io1,
-                                                     &config_.pin_config.clk,
-                                                     &config_.pin_config.ncs};
-=======
-    Pin* pin_config_arr_[pin_count_] = {&config_.pin_config.io0,
-                                        &config_.pin_config.io1,
-                                        &config_.pin_config.io2,
-                                        &config_.pin_config.io3,
-                                        &config_.pin_config.clk,
-                                        &config_.pin_config.ncs};
->>>>>>> f7c63aee
+    Pin* pin_config_arr_quad[pin_count_] = {&config_.pin_config.io0,
+                                            &config_.pin_config.io1,
+                                            &config_.pin_config.io2,
+                                            &config_.pin_config.io3,
+                                            &config_.pin_config.clk,
+                                            &config_.pin_config.ncs};
+    Pin* pin_config_arr_sd[4]            = {&config_.pin_config.io0,
+                                            &config_.pin_config.io1,
+                                            &config_.pin_config.clk,
+                                            &config_.pin_config.ncs};
 };
 
 
@@ -161,7 +148,7 @@
 QSPIHandle::Result QSPIHandle::Impl::PreInit(uint32_t flash_size)
 {
     // Prior to first pass, set pins for IO2 and IO3 to known HIGH states for duration of first pass, then DeInit:
-    const dsy_gpio_pin* pre_init_pins[]
+    const Pin* pre_init_pins[]
         = {&config_.pin_config.io2, &config_.pin_config.io3};
 
     //__HAL_RCC_GPIOF_CLK_ENABLE();
@@ -228,10 +215,10 @@
     }
     for(int i = 0; i < 2; i++)
     {
-        const dsy_gpio_pin* p = pre_init_pins[i];
-        GPIO_TypeDef*       port;
-        port = dsy_hal_map_get_port(p);
-        HAL_GPIO_DeInit(port, dsy_hal_map_get_pin(p));
+        const Pin*    p = pre_init_pins[i];
+        GPIO_TypeDef* port;
+        port = GetHALPort(*p);
+        HAL_GPIO_DeInit(port, GetHALPin(*p));
     }
     init_state_        = InitState::SingleLineSR;
     pre_init_complete_ = true;
@@ -1052,27 +1039,23 @@
 
 uint32_t QSPIHandle::Impl::GetPin(size_t pin)
 {
-<<<<<<< HEAD
+    Pin* p;
     if(init_state_ == InitState::Uninitialized)
-        return dsy_hal_map_get_pin(pin_config_arr_sd[pin]);
-    return dsy_hal_map_get_pin(pin_config_arr_quad[pin]);
-    // dsy_gpio_pin* p = pin_config_arr_[pin];
-    // return dsy_hal_map_get_pin(p);
-=======
-    Pin* p = pin_config_arr_[pin];
+        p = pin_config_arr_sd[pin];
+    else
+        p = pin_config_arr_quad[pin];
     return GetHALPin(*p);
->>>>>>> f7c63aee
 }
 
 
 GPIO_TypeDef* QSPIHandle::Impl::GetPort(size_t pin)
 {
-<<<<<<< HEAD
-    // dsy_gpio_pin* p = pin_config_arr_[pin];
-    // return dsy_hal_map_get_port(p);
+    Pin* p;
     if(init_state_ == InitState::Uninitialized)
-        return dsy_hal_map_get_port(pin_config_arr_sd[pin]);
-    return dsy_hal_map_get_port(pin_config_arr_quad[pin]);
+        p = pin_config_arr_sd[pin];
+    else
+        p = pin_config_arr_quad[pin];
+    return GetHALPort(*p);
 }
 
 uint8_t QSPIHandle::Impl::GetAF(size_t pin)
@@ -1093,10 +1076,6 @@
                            GPIO_AF9_QUADSPI,
                            GPIO_AF10_QUADSPI};
     return af_config[pin];
-=======
-    Pin* p = pin_config_arr_[pin];
-    return GetHALPort(*p);
->>>>>>> f7c63aee
 }
 
 
