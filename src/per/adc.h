#pragma once
#ifndef DSY_ADC_H
#define DSY_ADC_H /**< Macro */
#include <stdint.h>
#include <stdlib.h>
#include "daisy_core.h"
#include "per/gpio.h"

#define DSY_ADC_MAX_CHANNELS 16 /**< Maximum number of ADC channels */

namespace daisy
{
/** @addtogroup per_analog
    @{
*/

/* While there may not be many configuration options here,
using a struct like this allows us to add more configuration
later without breaking existing functionality.
*/

/** @brief   Configuration Structure for an ADC Channel 
 *  @details This can be used to configure a a single input, 
 *           or a multiplexed input, allowing up to 8 inputs on 
 *           one channel.
 *  @note    Sharing data lines to multiple muxes _is_ possible, but
 *           each channel sharing data lines must be set to the maximum
 *           number of channels, even if some multiplexers have fewer
 *           inputs connected.
*/
struct AdcChannelConfig
{
    /** Which pin to use for multiplexing */
    enum MuxPin
    {
        MUX_SEL_0,    /**< & */
        MUX_SEL_1,    /**< & */
        MUX_SEL_2,    /**< & */
        MUX_SEL_LAST, /**< & */
    };

    /** \brief per channel conversion speed added to fixed time based on bitdepth, etc. */
    enum ConversionSpeed
    {
        SPEED_1CYCLES_5,
        SPEED_2CYCLES_5,
        SPEED_8CYCLES_5,
        SPEED_16CYCLES_5,
        SPEED_32CYCLES_5,
        SPEED_64CYCLES_5,
        SPEED_387CYCLES_5,
        SPEED_810CYCLES_5,
    };

    /** Initializes a single ADC pin as an ADC. 
    \param pin Pin to init.
    \param speed conversion speed for this pin defaults to 8.5 cycles
     */
<<<<<<< HEAD
    void InitSingle(Pin pin);
=======
    void InitSingle(dsy_gpio_pin pin, ConversionSpeed speed = SPEED_8CYCLES_5);
>>>>>>> ee3e337d

    /** 
    Initializes a single ADC pin as a Multiplexed ADC.
    Requires a CD405X Multiplexer connected to the pin.
    You only need to supply the mux pins that are required,
    e.g. a 4052 mux would only require mux_0 and mux_1.
    Internal Callbacks handle the pin addressing.
    \param adc_pin &
    \param mux_channels must be 1-8
    \param mux_0 First mux pin
    \param mux_1 Second mux pin
    \param mux_2 Third mux pin
    \param speed conversion speed for this pin defaults to 8.5 cycles
    */
<<<<<<< HEAD
    void InitMux(Pin    adc_pin,
                 size_t mux_channels,
                 Pin    mux_0,
                 Pin    mux_1 = Pin(PORTX, 0),
                 Pin    mux_2 = Pin(PORTX, 0));

    GPIO    pin_;                   /**< & */
    GPIO    mux_pin_[MUX_SEL_LAST]; /**< & */
    uint8_t mux_channels_;          /**< & */
=======
    void InitMux(dsy_gpio_pin    adc_pin,
                 size_t          mux_channels,
                 dsy_gpio_pin    mux_0,
                 dsy_gpio_pin    mux_1 = {DSY_GPIOX, 0},
                 dsy_gpio_pin    mux_2 = {DSY_GPIOX, 0},
                 ConversionSpeed speed = SPEED_8CYCLES_5);

    dsy_gpio        pin_;                   /**< & */
    dsy_gpio        mux_pin_[MUX_SEL_LAST]; /**< & */
    uint8_t         mux_channels_;          /**< & */
    ConversionSpeed speed_;
>>>>>>> ee3e337d
};

/**
   @brief Handler for analog to digital conversion
*/
class AdcHandle
{
  public:
    /** Supported oversampling amounts */
    enum OverSampling
    {
        OVS_NONE, /**< & */
        OVS_4,    /**< & */
        OVS_8,    /**< & */
        OVS_16,   /**< & */
        OVS_32,   /**< & */
        OVS_64,   /**< & */
        OVS_128,  /**< & */
        OVS_256,  /**< & */
        OVS_512,  /**< & */
        OVS_1024, /**< & */
        OVS_LAST, /**< & */
    };

    AdcHandle() {}
    ~AdcHandle() {}
    /** 
    Initializes the ADC with the pins passed in.
    \param *cfg an array of AdcChannelConfig of the desired channel
    \param num_channels number of ADC channels to initialize
    \param ovs Oversampling amount - Defaults to OVS_32
    */
    void
    Init(AdcChannelConfig *cfg, size_t num_channels, OverSampling ovs = OVS_32);

    /** Starts reading from the ADC */
    void Start();

    /** Stops reading from the ADC */
    void Stop();

    /** 
    Single channel getter
    \param chn channel to get
    \return Converted value
    */
    uint16_t Get(uint8_t chn) const;

    /**
       Get pointer to a value from a single channel
       \param chn
       \return Pointer to converted value
    */
    uint16_t *GetPtr(uint8_t chn) const;

    /** 
    Get floating point from single channel
    \param chn Channel to get from
    \return Floating point converted value
    */
    float GetFloat(uint8_t chn) const;

    /**
       Getters for multiplexed inputs on a single channel (up to 8 per ADC input). 
       \param chn Channel to get from
       \param idx &
       \return data
    */
    uint16_t GetMux(uint8_t chn, uint8_t idx) const;

    /**
       Getters for multiplexed inputs on a single channel. (Max 8 per chan)
       \param chn Channel to get from
       \param idx &
       \return Pointer to data
    */
    uint16_t *GetMuxPtr(uint8_t chn, uint8_t idx) const;

    /**
       Getters for multiplexed inputs on a single channel (up to 8 per ADC input). 
       \param chn Channel to get from
       \param idx &
       \return Floating point data
    */
    float GetMuxFloat(uint8_t chn, uint8_t idx) const;

  private:
    OverSampling oversampling_;
    size_t       num_channels_;
};

/** @} */
} // namespace daisy

#endif // DSY_ADC_H<|MERGE_RESOLUTION|>--- conflicted
+++ resolved
@@ -56,11 +56,7 @@
     \param pin Pin to init.
     \param speed conversion speed for this pin defaults to 8.5 cycles
      */
-<<<<<<< HEAD
-    void InitSingle(Pin pin);
-=======
-    void InitSingle(dsy_gpio_pin pin, ConversionSpeed speed = SPEED_8CYCLES_5);
->>>>>>> ee3e337d
+    void InitSingle(Pin pin, ConversionSpeed speed = SPEED_8CYCLES_5);
 
     /** 
     Initializes a single ADC pin as a Multiplexed ADC.
@@ -75,29 +71,17 @@
     \param mux_2 Third mux pin
     \param speed conversion speed for this pin defaults to 8.5 cycles
     */
-<<<<<<< HEAD
-    void InitMux(Pin    adc_pin,
-                 size_t mux_channels,
-                 Pin    mux_0,
-                 Pin    mux_1 = Pin(PORTX, 0),
-                 Pin    mux_2 = Pin(PORTX, 0));
-
-    GPIO    pin_;                   /**< & */
-    GPIO    mux_pin_[MUX_SEL_LAST]; /**< & */
-    uint8_t mux_channels_;          /**< & */
-=======
-    void InitMux(dsy_gpio_pin    adc_pin,
+    void InitMux(Pin             adc_pin,
                  size_t          mux_channels,
-                 dsy_gpio_pin    mux_0,
-                 dsy_gpio_pin    mux_1 = {DSY_GPIOX, 0},
-                 dsy_gpio_pin    mux_2 = {DSY_GPIOX, 0},
+                 Pin             mux_0,
+                 Pin             mux_1 = Pin(PORTX, 0),
+                 Pin             mux_2 = Pin(PORTX, 0),
                  ConversionSpeed speed = SPEED_8CYCLES_5);
 
-    dsy_gpio        pin_;                   /**< & */
-    dsy_gpio        mux_pin_[MUX_SEL_LAST]; /**< & */
+    GPIO            pin_;                   /**< & */
+    GPIO            mux_pin_[MUX_SEL_LAST]; /**< & */
     uint8_t         mux_channels_;          /**< & */
     ConversionSpeed speed_;
->>>>>>> ee3e337d
 };
 
 /**
