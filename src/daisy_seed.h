#pragma once
#ifndef DSY_SEED_H
#define DSY_SEED_H

#include "daisy.h"

//Uncomment this out if you're still using the rev2 hardware
//#define SEED_REV2

namespace daisy
{
/**
   @brief This is the higher-level interface for the Daisy board. \n 
    All basic peripheral configuration/initialization is setup here. \n

   @ingroup boards
*/
class DaisySeed
{
  public:
    DaisySeed() {}
    ~DaisySeed() {}

    /** 
    Configures the settings for all internal peripherals,
    but does not initialize them.
    This allows for modification of the configuration
    handles prior to initialization.
    */

    //Defaults listed below:
    //TODO: Add defaults

    /** & */
    void Configure();

    /** 
    Initializes the Daisy Seed and the following peripherals:
    SDRAM, QSPI, 24-bit 48kHz Audio via AK4556, Internal USB,
    as well as the built-in LED and Testpoint.

    ADCs, DACs, and other special peripherals (such as I2C, SPI, etc.)
    can be initialized using their specific initializers within libdaisy
    for a specific application.
    */
    void Init(bool boost = false);

    /** 
    Deinitializes all peripherals automatically handled by `Init`.
    */
    void Deinit();

    /** 
    Wait some ms before going on.
    \param del Delay time in ms.
    */
    void DelayMs(size_t del);

    /** 
    Returns the gpio_pin corresponding to the index 0-31.
    For the given GPIO on the Daisy Seed (labeled 1-32 in docs).
    */
    static dsy_gpio_pin GetPin(uint8_t pin_idx);

    /** Begins the audio for the seeds builtin audio.
    the specified callback will get called whenever
    new data is ready to be prepared.
    */
    void StartAudio(AudioHandle::InterleavingAudioCallback cb);

    /** Begins the audio for the seeds builtin audio.
    the specified callback will get called whenever
    new data is ready to be prepared.
    This will use the newer non-interleaved callback.
    */
    void StartAudio(AudioHandle::AudioCallback cb);

    /** Changes to a new interleaved callback
     */
    void ChangeAudioCallback(AudioHandle::InterleavingAudioCallback cb);

    /** Changes to a new multichannel callback
     */
    void ChangeAudioCallback(AudioHandle::AudioCallback cb);

    /** Stops the audio if it is running. */
    void StopAudio();

    /** Updates the Audio Sample Rate, and reinitializes.
     ** Audio must be stopped for this to work.
     */
    void SetAudioSampleRate(SaiHandle::Config::SampleRate samplerate);

    /** Returns the audio sample rate in Hz as a floating point number.
     */
    float AudioSampleRate();

    /** Sets the number of samples processed per channel by the audio callback.
     */
    void SetAudioBlockSize(size_t blocksize);

    /** Returns the number of samples per channel in a block of audio. */
    size_t AudioBlockSize();

    /** Returns the rate in Hz that the Audio callback is called */
    float AudioCallbackRate() const;

    /** Sets the state of the built in LED
     */
    void SetLed(bool state);

    /** Sets the state of the test point near pin 10
     */
    void SetTestPoint(bool state);

    /** Print formatted debug log message
     */
    template <typename... VA>
    static void Print(const char* format, VA... va)
    {
        Log::Print(format, va...);
    }

    /** Print formatted debug log message with automatic line termination
    */
    template <typename... VA>
    static void PrintLine(const char* format, VA... va)
    {
        Log::PrintLine(format, va...);
    }

    /** Start the logging session. Optionally wait for terminal connection before proceeding.
    */
    static void StartLog(bool wait_for_pc = false)
    {
        Log::StartLog(wait_for_pc);
    }


    // While the library is still in heavy development, most of the
    // configuration handles will remain public.
<<<<<<< HEAD
    dsy_sdram_handle sdram_handle; /**< & */
    // dsy_qspi_handle  qspi_handle;  /**< & */
    QSPIHandle         qspi;
    QSPIHandle::Config qspi_config;
    AudioHandle        audio_handle; /**< & */
    AdcHandle          adc;          /**< & */
    DacHandle          dac;
    UsbHandle          usb_handle; /**< & */
    dsy_gpio           led, testpoint;
    System             system;
=======
    SdramHandle     sdram_handle; /**< & */
    dsy_qspi_handle qspi_handle;  /**< & */
    AudioHandle     audio_handle; /**< & */
    AdcHandle       adc;          /**< & */
    DacHandle       dac;
    UsbHandle       usb_handle; /**< & */
    dsy_gpio        led, testpoint;
    System          system;
>>>>>>> 45ff2773

  private:
    /** Local shorthand for debug log destination
    */
    using Log = Logger<LOGGER_INTERNAL>;

    void ConfigureQspi();
    void ConfigureAudio();
    void ConfigureAdc();
    void ConfigureDac();
    //void     ConfigureI2c();
    float callback_rate_;
};

} // namespace daisy

#endif<|MERGE_RESOLUTION|>--- conflicted
+++ resolved
@@ -139,9 +139,6 @@
 
     // While the library is still in heavy development, most of the
     // configuration handles will remain public.
-<<<<<<< HEAD
-    dsy_sdram_handle sdram_handle; /**< & */
-    // dsy_qspi_handle  qspi_handle;  /**< & */
     QSPIHandle         qspi;
     QSPIHandle::Config qspi_config;
     AudioHandle        audio_handle; /**< & */
@@ -150,16 +147,13 @@
     UsbHandle          usb_handle; /**< & */
     dsy_gpio           led, testpoint;
     System             system;
-=======
     SdramHandle     sdram_handle; /**< & */
-    dsy_qspi_handle qspi_handle;  /**< & */
     AudioHandle     audio_handle; /**< & */
     AdcHandle       adc;          /**< & */
     DacHandle       dac;
     UsbHandle       usb_handle; /**< & */
     dsy_gpio        led, testpoint;
     System          system;
->>>>>>> 45ff2773
 
   private:
     /** Local shorthand for debug log destination
