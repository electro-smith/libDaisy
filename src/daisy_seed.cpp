--- conflicted
+++ resolved
@@ -150,16 +150,8 @@
     boost ? syscfg.Boost() : syscfg.Defaults();
     system.Init(syscfg);
 
-<<<<<<< HEAD
     qspi.Init(qspi_config);
-
-    dsy_sdram_init(&sdram_handle);
-=======
     sdram_handle.Init(sdram_config);
-    dsy_qspi_init(&qspi_handle);
-    dsy_gpio_init(&led);
-    dsy_gpio_init(&testpoint);
->>>>>>> 7d1268b8
     ConfigureAudio();
 
     callback_rate_ = AudioSampleRate() / AudioBlockSize();
@@ -253,16 +245,8 @@
 
 void DaisySeed::ConfigureSdram()
 {
-<<<<<<< HEAD
-    Pin *pin_group;
-    sdram_handle.state = DSY_SDRAM_STATE_ENABLE;
-    pin_group          = sdram_handle.pin_config;
-    pin_group[DSY_SDRAM_PIN_SDNWE].Init(Pin::Port::DSY_GPIOH, 5);
-=======
     sdram_config.state = SdramHandle::State::ENABLE;
-    sdram_config.pin_config[(int)SdramHandle::Pin::SDNWE]
-        = dsy_pin(DSY_GPIOH, 5);
->>>>>>> 7d1268b8
+    sdram_config.pin_config[SdramHandle::Pin::SDNWE].Init(Pin::Port::DSY_GPIOH, 5);
 }
 void DaisySeed::ConfigureQspi()
 {
