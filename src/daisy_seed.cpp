#include "daisy_seed.h"
#include "stm32h7xx_hal.h"

extern "C"
{
#include "dev/codec_ak4556.h"
}

using namespace daisy;

#define SEED_LED_PORT DSY_GPIOC
#define SEED_LED_PIN 7

#define SEED_TEST_POINT_PORT DSY_GPIOG
#define SEED_TEST_POINT_PIN 14

#ifndef SEED_REV2
const dsy_gpio_pin seedgpio[31] = {
    // GPIO 1-8
    //{DSY_GPIOA, 8}, // removed on Rev4
    {DSY_GPIOB, 12},
    {DSY_GPIOC, 11},
    {DSY_GPIOC, 10},
    {DSY_GPIOC, 9},
    {DSY_GPIOC, 8},
    {DSY_GPIOD, 2},
    {DSY_GPIOC, 12},
    // GPIO 9-16
    {DSY_GPIOG, 10},
    {DSY_GPIOG, 11},
    {DSY_GPIOB, 4},
    {DSY_GPIOB, 5},
    {DSY_GPIOB, 8},
    {DSY_GPIOB, 9},
    {DSY_GPIOB, 6},
    {DSY_GPIOB, 7},
    // GPIO 17-24
    {DSY_GPIOC, 0},
    {DSY_GPIOA, 3},
    {DSY_GPIOB, 1},
    {DSY_GPIOA, 7},
    {DSY_GPIOA, 6},
    {DSY_GPIOC, 1},
    {DSY_GPIOC, 4},
    {DSY_GPIOA, 5},
    // GPIO 17-24
    {DSY_GPIOA, 4},
    {DSY_GPIOA, 1},
    {DSY_GPIOA, 0},
    {DSY_GPIOD, 11},
    {DSY_GPIOG, 9},
    {DSY_GPIOA, 2},
    {DSY_GPIOB, 14},
    {DSY_GPIOB, 15},
};
#else
const dsy_gpio_port seed_ports[32] = {
    DSY_GPIOA, DSY_GPIOB, DSY_GPIOC, DSY_GPIOC, DSY_GPIOC, DSY_GPIOC, DSY_GPIOD,
    DSY_GPIOC, DSY_GPIOG, DSY_GPIOG, DSY_GPIOB, DSY_GPIOB, DSY_GPIOB, DSY_GPIOB,
    DSY_GPIOB, DSY_GPIOB, DSY_GPIOC, DSY_GPIOA, DSY_GPIOA, DSY_GPIOB, DSY_GPIOA,
    DSY_GPIOA, DSY_GPIOC, DSY_GPIOC, DSY_GPIOA, DSY_GPIOA, DSY_GPIOA, DSY_GPIOD,
    DSY_GPIOG, DSY_GPIOA, DSY_GPIOB, DSY_GPIOB,
};

const uint8_t seed_pins[32] = {
    8, 12, 11, 10, 9, 8, 7, 12, 10, 11, 4, 5,  8, 9, 6,  7,
    0, 1,  3,  1,  7, 6, 1, 5,  5,  4,  0, 11, 9, 2, 14, 15,
};

const dsy_gpio_pin seedgpio[32] = {
    {seed_ports[0], seed_pins[0]},   {seed_ports[1], seed_pins[1]},
    {seed_ports[2], seed_pins[2]},   {seed_ports[3], seed_pins[3]},
    {seed_ports[4], seed_pins[4]},   {seed_ports[5], seed_pins[5]},
    {seed_ports[6], seed_pins[6]},   {seed_ports[7], seed_pins[7]},
    {seed_ports[8], seed_pins[8]},   {seed_ports[9], seed_pins[9]},
    {seed_ports[10], seed_pins[10]}, {seed_ports[11], seed_pins[11]},
    {seed_ports[12], seed_pins[12]}, {seed_ports[13], seed_pins[13]},
    {seed_ports[14], seed_pins[14]}, {seed_ports[15], seed_pins[15]},
    {seed_ports[16], seed_pins[16]}, {seed_ports[17], seed_pins[17]},
    {seed_ports[18], seed_pins[18]}, {seed_ports[19], seed_pins[19]},
    {seed_ports[20], seed_pins[20]}, {seed_ports[21], seed_pins[21]},
    {seed_ports[22], seed_pins[22]}, {seed_ports[23], seed_pins[23]},
    {seed_ports[24], seed_pins[24]}, {seed_ports[25], seed_pins[25]},
    {seed_ports[26], seed_pins[26]}, {seed_ports[27], seed_pins[27]},
    {seed_ports[28], seed_pins[28]}, {seed_ports[29], seed_pins[29]},
    {seed_ports[30], seed_pins[30]}, {seed_ports[31], seed_pins[31]},
};
#endif

// Public Initialization

void DaisySeed::Configure()
{
    // Configure internal peripherals
    ConfigureQspi();
    //ConfigureDac();
    // Configure the built-in GPIOs.
    led.pin.port       = SEED_LED_PORT;
    led.pin.pin        = SEED_LED_PIN;
    led.mode           = DSY_GPIO_MODE_OUTPUT_PP;
    testpoint.pin.port = SEED_TEST_POINT_PORT;
    testpoint.pin.pin  = SEED_TEST_POINT_PIN;
    testpoint.mode     = DSY_GPIO_MODE_OUTPUT_PP;
}

void DaisySeed::Init(bool boost)
{
    //dsy_system_init();
    System::Config syscfg;
    boost ? syscfg.Boost() : syscfg.Defaults();

    // NOTE -- for now, we're just referencing the linker variables
    auto memory = System::GetProgramMemory();

    if(memory != System::ProgramMemory::INTERNAL_FLASH)
        syscfg.skip_clocks = true;

    system.Init(syscfg);

<<<<<<< HEAD
    if(memory != System::ProgramMemory::QSPI)
        qspi.Init(qspi_config);

    if(memory == System::ProgramMemory::INTERNAL_FLASH)
    {
        dsy_gpio_init(&led);
        dsy_gpio_init(&testpoint);
        sdram_handle.Init();
    }

=======
    qspi.Init(qspi_config);

    dsy_sdram_init(&sdram_handle);
    dsy_gpio_init(&led);
    dsy_gpio_init(&testpoint);
>>>>>>> 1e54e9a0
    ConfigureAudio();

    callback_rate_ = AudioSampleRate() / AudioBlockSize();
    // Due to the added 16kB+ of flash usage,
    // and the fact that certain breakouts use
    // both; USB won't be initialized by the
    // SEED file.
    //usb_handle.Init(UsbHandle::FS_INTERNAL);
}

void DaisySeed::Deinit()
{
    // This is intended to be used by the bootloader, but
    // we don't want to reinitialize pretty much anything in the
    // target application, so...
    // qspi.Deinit();
    // sdram_handle.Deinit();
    // dsy_gpio_deinit(&led);
    // dsy_gpio_deinit(&testpoint);

    // dsy_gpio_pin codec_reset_pin;
    // codec_reset_pin = {DSY_GPIOB, 11};
    // // Perhaps a bit unnecessary, but maybe we'll make
    // // this non-static at some point
    // Ak4556::Deinit(codec_reset_pin);
    // audio_handle.Deinit();

    system.Deinit();
}

dsy_gpio_pin DaisySeed::GetPin(uint8_t pin_idx)
{
    dsy_gpio_pin p;
    pin_idx = pin_idx < 32 ? pin_idx : 0;
#ifndef SEED_REV2
    p = seedgpio[pin_idx];
#else
    p = {seed_ports[pin_idx], seed_pins[pin_idx]};
#endif
    return p;
}

void DaisySeed::DelayMs(size_t del)
{
    system.Delay(del);
}

void DaisySeed::StartAudio(AudioHandle::InterleavingAudioCallback cb)
{
    audio_handle.Start(cb);
}

void DaisySeed::StartAudio(AudioHandle::AudioCallback cb)
{
    audio_handle.Start(cb);
}

void DaisySeed::ChangeAudioCallback(AudioHandle::InterleavingAudioCallback cb)
{
    audio_handle.ChangeCallback(cb);
}

void DaisySeed::ChangeAudioCallback(AudioHandle::AudioCallback cb)
{
    audio_handle.ChangeCallback(cb);
}

void DaisySeed::StopAudio()
{
    audio_handle.Stop();
}

void DaisySeed::SetAudioSampleRate(SaiHandle::Config::SampleRate samplerate)
{
    audio_handle.SetSampleRate(samplerate);
    callback_rate_ = AudioSampleRate() / AudioBlockSize();
}

float DaisySeed::AudioSampleRate()
{
    return audio_handle.GetSampleRate();
}

void DaisySeed::SetAudioBlockSize(size_t blocksize)
{
    audio_handle.SetBlockSize(blocksize);
    callback_rate_ = AudioSampleRate() / AudioBlockSize();
}

size_t DaisySeed::AudioBlockSize()
{
    return audio_handle.GetConfig().blocksize;
}

float DaisySeed::AudioCallbackRate() const
{
    return callback_rate_;
}

void DaisySeed::SetLed(bool state)
{
    dsy_gpio_write(&led, state);
}

void DaisySeed::SetTestPoint(bool state)
{
    dsy_gpio_write(&testpoint, state);
}

// Private Implementation

void DaisySeed::ConfigureQspi()
{
    qspi_config.device = QSPIHandle::Config::Device::IS25LP064A;
<<<<<<< HEAD
    qspi_config.mode   = QSPIHandle::Config::Mode::DSY_MEMORY_MAPPED;
=======
    qspi_config.mode   = QSPIHandle::Config::Mode::MEMORY_MAPPED;
>>>>>>> 1e54e9a0

    qspi_config.pin_config.io0 = dsy_pin(DSY_GPIOF, 8);
    qspi_config.pin_config.io1 = dsy_pin(DSY_GPIOF, 9);
    qspi_config.pin_config.io2 = dsy_pin(DSY_GPIOF, 7);
    qspi_config.pin_config.io3 = dsy_pin(DSY_GPIOF, 6);
    qspi_config.pin_config.clk = dsy_pin(DSY_GPIOF, 10);
    qspi_config.pin_config.ncs = dsy_pin(DSY_GPIOG, 6);
}
void DaisySeed::ConfigureAudio()
{
    // SAI2 - config
    // Example Config
    //      SAI2 Pins (available on pinout)
    //    pin_group = sai_handle.sai2_pin_config;
    //    pin_group[DSY_SAI_PIN_MCLK] = dsy_pin(DSY_GPIOA, 1);
    //    pin_group[DSY_SAI_PIN_FS]   = dsy_pin(DSY_GPIOG, 9);
    //    pin_group[DSY_SAI_PIN_SCK]  = dsy_pin(DSY_GPIOA, 2);
    //    pin_group[DSY_SAI_PIN_SIN]  = dsy_pin(DSY_GPIOD, 11);
    //    pin_group[DSY_SAI_PIN_SOUT] = dsy_pin(DSY_GPIOA, 0);

    // SAI1 -- Peripheral
    // Configure
    SaiHandle::Config sai_config;
    sai_config.periph          = SaiHandle::Config::Peripheral::SAI_1;
    sai_config.sr              = SaiHandle::Config::SampleRate::SAI_48KHZ;
    sai_config.bit_depth       = SaiHandle::Config::BitDepth::SAI_24BIT;
    sai_config.a_sync          = SaiHandle::Config::Sync::MASTER;
    sai_config.b_sync          = SaiHandle::Config::Sync::SLAVE;
    sai_config.a_dir           = SaiHandle::Config::Direction::TRANSMIT;
    sai_config.b_dir           = SaiHandle::Config::Direction::RECEIVE;
    sai_config.pin_config.fs   = {DSY_GPIOE, 4};
    sai_config.pin_config.mclk = {DSY_GPIOE, 2};
    sai_config.pin_config.sck  = {DSY_GPIOE, 5};
    sai_config.pin_config.sa   = {DSY_GPIOE, 6};
    sai_config.pin_config.sb   = {DSY_GPIOE, 3};
    // Then Initialize
    SaiHandle sai_1_handle;
    sai_1_handle.Init(sai_config);

    // Device Init
    dsy_gpio_pin codec_reset_pin;
    codec_reset_pin = {DSY_GPIOB, 11};
    //codec_ak4556_init(codec_reset_pin);
    Ak4556::Init(codec_reset_pin);

    // Audio
    AudioHandle::Config audio_config;
    audio_config.blocksize  = 48;
    audio_config.samplerate = SaiHandle::Config::SampleRate::SAI_48KHZ;
    audio_config.postgain   = 1.f;
    audio_handle.Init(audio_config, sai_1_handle);
}
void DaisySeed::ConfigureDac()
{
    // This would be the equivalent initialization as previously existed.
    // However, not all platforms have the DAC, and many use those pins
    // for other things.
    //    DacHandle::Config cfg;
    //    cfg.bitdepth   = DacHandle::Config::BitDepth::BITS_12;
    //    cfg.buff_state = DacHandle::Config::BufferState::ENABLED;
    //    cfg.mode       = DacHandle::Config::Mode::POLLING;
    //    cfg.chn        = DacHandle::Config::Channel::BOTH;
    //    dac.Init(cfg);
}
/*void DaisySeed::ConfigureI2c()
{
    dsy_gpio_pin *pin_group;
    // TODO: Add Config for I2C3 and I2C4
    // I2C 1 - (On daisy patch this controls the LED Driver, and the WM8731).
    i2c1_handle.periph              = DSY_I2C_PERIPH_1;
    i2c1_handle.speed               = DSY_I2C_SPEED_400KHZ;
    pin_group                       = i2c1_handle.pin_config;
    pin_group[DSY_I2C_PIN_SCL].port = DSY_GPIOB;
    pin_group[DSY_I2C_PIN_SCL].pin  = 8;
    pin_group[DSY_I2C_PIN_SDA].port = DSY_GPIOB;
    pin_group[DSY_I2C_PIN_SDA].pin  = 9;
    // I2C 2 - (On daisy patch this controls the on-board WM8731)
    i2c2_handle.periph              = DSY_I2C_PERIPH_2;
    i2c2_handle.speed               = DSY_I2C_SPEED_400KHZ;
    pin_group                       = i2c2_handle.pin_config;
    pin_group[DSY_I2C_PIN_SCL].port = DSY_GPIOH;
    pin_group[DSY_I2C_PIN_SCL].pin  = 4;
    pin_group[DSY_I2C_PIN_SDA].port = DSY_GPIOB;
    pin_group[DSY_I2C_PIN_SDA].pin  = 11;
}*/<|MERGE_RESOLUTION|>--- conflicted
+++ resolved
@@ -117,7 +117,6 @@
 
     system.Init(syscfg);
 
-<<<<<<< HEAD
     if(memory != System::ProgramMemory::QSPI)
         qspi.Init(qspi_config);
 
@@ -128,13 +127,6 @@
         sdram_handle.Init();
     }
 
-=======
-    qspi.Init(qspi_config);
-
-    dsy_sdram_init(&sdram_handle);
-    dsy_gpio_init(&led);
-    dsy_gpio_init(&testpoint);
->>>>>>> 1e54e9a0
     ConfigureAudio();
 
     callback_rate_ = AudioSampleRate() / AudioBlockSize();
@@ -249,11 +241,7 @@
 void DaisySeed::ConfigureQspi()
 {
     qspi_config.device = QSPIHandle::Config::Device::IS25LP064A;
-<<<<<<< HEAD
-    qspi_config.mode   = QSPIHandle::Config::Mode::DSY_MEMORY_MAPPED;
-=======
     qspi_config.mode   = QSPIHandle::Config::Mode::MEMORY_MAPPED;
->>>>>>> 1e54e9a0
 
     qspi_config.pin_config.io0 = dsy_pin(DSY_GPIOF, 8);
     qspi_config.pin_config.io1 = dsy_pin(DSY_GPIOF, 9);
