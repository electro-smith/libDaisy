--- conflicted
+++ resolved
@@ -1,9 +1,6 @@
 #include "hid_led.h"
-<<<<<<< HEAD
 #include "per_tim.h"
-=======
-#include "per_tim.h" 
->>>>>>> ec8f251a
+
 using namespace daisy;
 
 #define RESOLUTION_MAX (65535)
@@ -52,4 +49,4 @@
     //    dsy_gpio_write(&hw_pin_,
     //                   (dsy_tim_get_tick() & RESOLUTION_MAX) < pwm_thresh_ ? on_
     //                                                                       : off_);
-}
+}