#pragma once
#ifndef DSY_CODEC_AK4556_H
#define DSY_CODEC_AK4556_H

#include "daisy_core.h"
#include "per/gpio.h"

namespace daisy
{
/** @brief Ak4556 Codec support 
 ** @author shensley
 ** @addtogroup codec
 ** 
 ** I don't see any real reason to have this be more than a function, but in case we want
 ** to add other functions down the road I wrapped the function in a class.
 ***/
class Ak4556
{
  public:
    Ak4556() {}
    ~Ak4556() {}

    /** Initialization function for Ak4556 
     ** Can be called statically:
     ** Ak4556::Init(pin); 
     ** */
<<<<<<< HEAD
    static void Init(Pin reset_pin);
=======
    static void Init(dsy_gpio_pin reset_pin);

    /** Deinitialization function for Ak4556 
     ** Can be called statically:
     ** Ak4556::DeInit(pin); 
     ** */
    static void DeInit(dsy_gpio_pin reset_pin);
>>>>>>> 7ea44603
};
} // namespace daisy

#endif<|MERGE_RESOLUTION|>--- conflicted
+++ resolved
@@ -24,17 +24,13 @@
      ** Can be called statically:
      ** Ak4556::Init(pin); 
      ** */
-<<<<<<< HEAD
     static void Init(Pin reset_pin);
-=======
-    static void Init(dsy_gpio_pin reset_pin);
 
     /** Deinitialization function for Ak4556 
      ** Can be called statically:
      ** Ak4556::DeInit(pin); 
      ** */
-    static void DeInit(dsy_gpio_pin reset_pin);
->>>>>>> 7ea44603
+    static void DeInit(Pin reset_pin);
 };
 } // namespace daisy
 
