/** SDRAM for 32MB AS4C16M16SA (and 64MB equivalent).
    Thanks to whoever this awesome person is:
    http://main.lv/writeup/stm32f4_sdram_configuration.md
    The Init function is basically a copy and paste.
    He has references to timing, etc.
    RAM is configured at 100MHz (fastest possible on the MCU).
    To use these the .sdram_data/_bss sections must be
    configured correctly in the LINKER SCRIPT.
    using BSS is advised for most things, since the
    DATA section must also fit in flash in order to be initialized.
    Data section init not properly set up, as SDRAM is not initialized until after startup code.
*/

//Edit the Linker Script to have the following lines in the following sections:
/*
MEMORY
{
    SDRAM (RWX) : ORIGIN = 0xC0000000, LENGTH = 64M
}
SECTIONS
{

    .sdram_data :
    {
        . = ALIGN(4);
        _ssdram_data = .;


        PROVIDE(__sdram_data_start = _ssdram_data);
        *(.sdram_data)
        *(.sdram_data*)
        . = ALIGN(4);
        _esdram_data = .;

        PROVIDE(__sdram_data_end = _esdram_data);
     } > SDRAM AT >FLASH
     _sisdram_data = LOADADDR(.sdram_data);


    .sdram_bss (NOLOAD):
    {
        . = ALIGN(4);
        __ssdram_bss = .;
        PROVIDE(__sdram_bss_start = _ssdram_bss);
        *(.sdram_bss)
        *(.sdram_bss*)
        . = ALIGN(4);
        _esdram_bss = .;


        PROVIDE(__sdram_bss_end = _esdram_bss);

     } > SDRAM
}
*/
#ifndef RAM_AS4C16M16SA_H
#define RAM_AS4C16M16SA_H /**< & */
#include <stdint.h>
#include "daisy_core.h"
extern "C"
{
#include "util/hal_map.h"
}

/** @addtogroup sdram
    @{
    */


/*
    As mentioned above, this does not currently initialize correctly (startup
    code needs to be modified to init SDRAM, and fill
    The variables placed here will also need to fit inside of the flash in order to initialize.
  */

/** Usage: \n 
  E.g. int DSY_SDRAM_DATA initialized_var = 1; */
#define DSY_SDRAM_DATA __attribute__((section(".sdram_data")))


/** Variables placed here will not be initialized. \n 
    Usage \n 
    E.g. int DSY_SDRAM_BSS uninitialized_var;
*/
#define DSY_SDRAM_BSS __attribute__((section(".sdram_bss")))

class SdramHandle
{
  public:
    enum class Result
    {
        OK,  /**< & */
        ERR, /**< & */
    };

    /** Determines whether chip is initialized, and activated. */
    enum class State
    {
        ENABLE,  /**< & */
        DISABLE, /**< & */
        LAST,    /**< & */
    };


    /*
      For now this is the only supported pinswap
      The Chipselect/bank could likely be changed, but we haven't had any
      hardware that does that yet.
      Pins that have functions that cannot be moved to another pin will
      be hardcoded into the driver.
  */

    /** This is PH5 on Daisy*/
    enum class Pin
    {
        SDNWE, /**< & */
        LAST,  /**< & */
    };


    /** Configuration struct for passing to initialization */
    struct Config
    {
<<<<<<< HEAD
        dsy_sdram_state state;                          /**< & */
        Pin             pin_config[DSY_SDRAM_PIN_LAST]; /**< & */
    } dsy_sdram_handle;
=======
        State        state;                      /**< & */
        dsy_gpio_pin pin_config[(int)Pin::LAST]; /**< & */
    };
>>>>>>> 7d1268b8

    /** Initializes the SDRAM peripheral */
    Result Init(Config config);

  private:
    Result PeriphInit();
    Result DeviceInit();
};
#endif
/** @} */<|MERGE_RESOLUTION|>--- conflicted
+++ resolved
@@ -57,10 +57,7 @@
 #define RAM_AS4C16M16SA_H /**< & */
 #include <stdint.h>
 #include "daisy_core.h"
-extern "C"
-{
 #include "util/hal_map.h"
-}
 
 /** @addtogroup sdram
     @{
@@ -121,15 +118,9 @@
     /** Configuration struct for passing to initialization */
     struct Config
     {
-<<<<<<< HEAD
-        dsy_sdram_state state;                          /**< & */
+        State        state;                      /**< & */
         Pin             pin_config[DSY_SDRAM_PIN_LAST]; /**< & */
-    } dsy_sdram_handle;
-=======
-        State        state;                      /**< & */
-        dsy_gpio_pin pin_config[(int)Pin::LAST]; /**< & */
     };
->>>>>>> 7d1268b8
 
     /** Initializes the SDRAM peripheral */
     Result Init(Config config);
