/** SDRAM for 32MB AS4C16M16SA (and 64MB equivalent).
    Thanks to whoever this awesome person is:
    http://main.lv/writeup/stm32f4_sdram_configuration.md
    The Init function is basically a copy and paste.
    He has references to timing, etc.
    RAM is configured at 100MHz (fastest possible on the MCU).
    To use these the .sdram_data/_bss sections must be
    configured correctly in the LINKER SCRIPT.
    using BSS is advised for most things, since the
    DATA section must also fit in flash in order to be initialized.
    Data section init not properly set up, as SDRAM is not initialized until after startup code.
*/

//Edit the Linker Script to have the following lines in the following sections:
/*
MEMORY
{
    SDRAM (RWX) : ORIGIN = 0xC0000000, LENGTH = 64M
}
SECTIONS
{

    .sdram_data :
    {
        . = ALIGN(4);
        _ssdram_data = .;


        PROVIDE(__sdram_data_start = _ssdram_data);
        *(.sdram_data)
        *(.sdram_data*)
        . = ALIGN(4);
        _esdram_data = .;

        PROVIDE(__sdram_data_end = _esdram_data);
     } > SDRAM AT >FLASH
     _sisdram_data = LOADADDR(.sdram_data);


    .sdram_bss (NOLOAD):
    {
        . = ALIGN(4);
        __ssdram_bss = .;
        PROVIDE(__sdram_bss_start = _ssdram_bss);
        *(.sdram_bss)
        *(.sdram_bss*)
        . = ALIGN(4);
        _esdram_bss = .;


        PROVIDE(__sdram_bss_end = _esdram_bss);

     } > SDRAM
}
*/
#ifndef RAM_AS4C16M16SA_H
#define RAM_AS4C16M16SA_H /**< & */
#include <stdint.h>
#include "daisy_core.h"
<<<<<<< HEAD
#include "per/gpio.h"
=======
>>>>>>> 35dd3568

/** @addtogroup sdram
    @{
    */


/*
    As mentioned above, this does not currently initialize correctly (startup
    code needs to be modified to init SDRAM, and fill
    The variables placed here will also need to fit inside of the flash in order to initialize.
  */

/** Usage: \n 
  E.g. int DSY_SDRAM_DATA initialized_var = 1; */
#define DSY_SDRAM_DATA __attribute__((section(".sdram_data")))


/** Variables placed here will not be initialized. \n 
    Usage \n 
    E.g. int DSY_SDRAM_BSS uninitialized_var;
*/
#define DSY_SDRAM_BSS __attribute__((section(".sdram_bss")))

namespace daisy
{
class SdramHandle
{
  public:
    enum class Result
    {
        OK,  /**< & */
        ERR, /**< & */
    };

<<<<<<< HEAD
    /** Determines whether chip is initialized, and activated. */
    enum class State
    {
        ENABLE,  /**< & */
        DISABLE, /**< & */
        LAST,    /**< & */
    };


    /*
      For now this is the only supported pinswap
      The Chipselect/bank could likely be changed, but we haven't had any
      hardware that does that yet.
      Pins that have functions that cannot be moved to another pin will
      be hardcoded into the driver.
  */

    /** This is PH5 on Daisy*/
    enum class SdramPin
    {
        SDNWE, /**< & */
        LAST,  /**< & */
    };


    /** Configuration struct for passing to initialization */
    struct Config
    {
        State state;                           /**< & */
        Pin   pin_config[(int)SdramPin::LAST]; /**< & */
    };

=======
>>>>>>> 35dd3568
    /** Initializes the SDRAM peripheral */
    Result Init();

  private:
    Result PeriphInit();
    Result DeviceInit();
};
} //namespace daisy
#endif
/** @} */<|MERGE_RESOLUTION|>--- conflicted
+++ resolved
@@ -57,10 +57,6 @@
 #define RAM_AS4C16M16SA_H /**< & */
 #include <stdint.h>
 #include "daisy_core.h"
-<<<<<<< HEAD
-#include "per/gpio.h"
-=======
->>>>>>> 35dd3568
 
 /** @addtogroup sdram
     @{
@@ -95,41 +91,6 @@
         ERR, /**< & */
     };
 
-<<<<<<< HEAD
-    /** Determines whether chip is initialized, and activated. */
-    enum class State
-    {
-        ENABLE,  /**< & */
-        DISABLE, /**< & */
-        LAST,    /**< & */
-    };
-
-
-    /*
-      For now this is the only supported pinswap
-      The Chipselect/bank could likely be changed, but we haven't had any
-      hardware that does that yet.
-      Pins that have functions that cannot be moved to another pin will
-      be hardcoded into the driver.
-  */
-
-    /** This is PH5 on Daisy*/
-    enum class SdramPin
-    {
-        SDNWE, /**< & */
-        LAST,  /**< & */
-    };
-
-
-    /** Configuration struct for passing to initialization */
-    struct Config
-    {
-        State state;                           /**< & */
-        Pin   pin_config[(int)SdramPin::LAST]; /**< & */
-    };
-
-=======
->>>>>>> 35dd3568
     /** Initializes the SDRAM peripheral */
     Result Init();
 
