--- conflicted
+++ resolved
@@ -1,15 +1,8 @@
 #include <stm32h7xx_hal.h>
 #include "dev/sdram.h"
-<<<<<<< HEAD
 #include "util/hal_map.h"
 
 //#include "libdaisy.h"
-=======
-extern "C"
-{
-#include "util/hal_map.h"
-}
->>>>>>> 35dd3568
 
 // TODO:
 // - Consider alternative to libdaisy.h inclusion for board specific details.
@@ -305,22 +298,6 @@
 
     // Init for any pins that can be configured
     GPIO_TypeDef *port;
-<<<<<<< HEAD
-    for(uint8_t i = 0; i < (int)SdramHandle::SdramPin::LAST; i++)
-    {
-        //		port = (GPIO_TypeDef*)gpio_hal_port_map[dsy_sdram.dsy_hsdram->pin_config[i].port];
-        //		GPIO_InitStruct.Pin
-        //			= gpio_hal_pin_map[dsy_sdram.dsy_hsdram->pin_config[i].pin];
-        port = dsy_hal_map_get_port(dsy_sdram.config.pin_config[i]);
-        GPIO_InitStruct.Pin
-            = dsy_hal_map_get_pin(dsy_sdram.config.pin_config[i]);
-        GPIO_InitStruct.Mode      = GPIO_MODE_AF_PP;
-        GPIO_InitStruct.Pull      = GPIO_NOPULL;
-        GPIO_InitStruct.Speed     = GPIO_SPEED_FREQ_VERY_HIGH;
-        GPIO_InitStruct.Alternate = GPIO_AF12_FMC; // They all seem to use this
-        HAL_GPIO_Init(port, &GPIO_InitStruct);
-    }
-=======
     port                      = GPIOH;
     GPIO_InitStruct.Pin       = GPIO_PIN_5;
     GPIO_InitStruct.Mode      = GPIO_MODE_AF_PP;
@@ -328,7 +305,6 @@
     GPIO_InitStruct.Speed     = GPIO_SPEED_FREQ_VERY_HIGH;
     GPIO_InitStruct.Alternate = GPIO_AF12_FMC; // They all seem to use this
     HAL_GPIO_Init(port, &GPIO_InitStruct);
->>>>>>> 35dd3568
 
     // This pin can change between boards (SDNWE)
     //	switch(dsy_sdram.board)
