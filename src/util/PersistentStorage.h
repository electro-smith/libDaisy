--- conflicted
+++ resolved
@@ -102,11 +102,7 @@
     void RestoreDefaults()
     {
         settings_ = default_settings_;
-<<<<<<< HEAD
-        state_     = State::FACTORY;
-=======
         state_    = State::FACTORY;
->>>>>>> e12fb04e
         StoreSettingsIfChanged();
     }
 
